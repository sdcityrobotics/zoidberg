--- conflicted
+++ resolved
@@ -9,14 +9,9 @@
     while True:
         isnew = zn.check_readings()
         if isnew:
-<<<<<<< HEAD
-            #cv2.imshow("image", zn.image)
-            #cv2.imshow("depth", zn.depth)
-=======
             cv2.imshow("image", zn.image)
             cv2.imshow("depth", zn.depth)
             cv2.waitKey(0)
->>>>>>> 8e5500ed
             zn.log(runnum)
 finally:
     print("Shutting down communication with Zed camera")
